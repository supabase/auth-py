[tool.poetry]
name = "gotrue"
version = "0.5.4"
description = "Python Client Library for GoTrue"
authors = ["Joel Lee <joel@joellee.org>"]
homepage = "https://github.com/supabase-community/gotrue-py"
repository = "https://github.com/supabase-community/gotrue-py"
documentation = "https://github.com/supabase-community/gotrue-py"
readme = "README.md"
license = "MIT"
classifiers = [
    "Programming Language :: Python :: 3",
    "License :: OSI Approved :: MIT License",
    "Operating System :: OS Independent"
]

[tool.poetry.dependencies]
python = "^3.7"
httpx = "^0.23.0"
pydantic = "^1.10.0"

[tool.poetry.dev-dependencies]
black = "^22.10.0"
Faker = "^15.0.0"
flake8 = "^5.0.4"
isort = "^5.10.1"
pre-commit = "^2.20.0"
PyGithub = "^1.55"
pytest = "^7.1.3"
pytest-asyncio = "^0.19.0"
pytest-cov = "^4.0.0"
pytest-depends = "^1.0.1"
<<<<<<< HEAD
python-semantic-release = "^7.31.4"
=======
pytest-asyncio = "^0.19.0"
Faker = "^15.1.1"
>>>>>>> dbe13b73
unasync-cli = "^0.0.9"

[tool.semantic_release]
version_variable = "gotrue/__init__.py:__version__"
version_toml = "pyproject.toml:tool.poetry.version"
major_on_zero = false
commit_subject = "chore(release): bump version to v{version}"
build_command = "curl -sSL https://install.python-poetry.org | python - && export PATH=\"/github/home/.local/bin:$PATH\" && poetry install && poetry build"
upload_to_repository = true
branch = "main"
changelog_components = "semantic_release.changelog.changelog_headers,semantic_release.changelog.compare_url"

[build-system]
requires = ["poetry-core>=1.0.0"]
build-backend = "poetry.core.masonry.api"<|MERGE_RESOLUTION|>--- conflicted
+++ resolved
@@ -21,7 +21,7 @@
 
 [tool.poetry.dev-dependencies]
 black = "^22.10.0"
-Faker = "^15.0.0"
+Faker = "^15.1.1"
 flake8 = "^5.0.4"
 isort = "^5.10.1"
 pre-commit = "^2.20.0"
@@ -30,12 +30,7 @@
 pytest-asyncio = "^0.19.0"
 pytest-cov = "^4.0.0"
 pytest-depends = "^1.0.1"
-<<<<<<< HEAD
 python-semantic-release = "^7.31.4"
-=======
-pytest-asyncio = "^0.19.0"
-Faker = "^15.1.1"
->>>>>>> dbe13b73
 unasync-cli = "^0.0.9"
 
 [tool.semantic_release]
