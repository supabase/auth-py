--- conflicted
+++ resolved
@@ -21,7 +21,7 @@
 
 [tool.poetry.dev-dependencies]
 black = "^22.6.0"
-Faker = "^14.1.0"
+Faker = "^14.1.1"
 flake8 = "^5.0.4"
 isort = "^5.10.1"
 pre-commit = "^2.20.0"
@@ -30,15 +30,8 @@
 pytest-asyncio = "^0.19.0"
 pytest-cov = "^3.0.0"
 pytest-depends = "^1.0.1"
-<<<<<<< HEAD
 python-semantic-release = "^7.31.2"
 unasync-cli = "^0.0.9"
-=======
-pytest-asyncio = "^0.19.0"
-Faker = "^14.1.1"
-unasync-cli = "^0.0.9"
-python-semantic-release = "^7.31.4"
->>>>>>> d559e2de
 
 [tool.semantic_release]
 version_variable = "gotrue/__init__.py:__version__"
