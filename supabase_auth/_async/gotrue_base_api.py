from __future__ import annotations

<<<<<<< HEAD
from typing import Any, Callable, Dict, Optional, TypeVar, overload
=======
from typing import Any, Callable, Dict, Optional, TypeVar, Union, overload
>>>>>>> 6d28d8c2

from httpx import Response
from pydantic import BaseModel
from typing_extensions import Literal, Self

from ..constants import API_VERSION_HEADER_NAME, API_VERSIONS
from ..helpers import handle_exception, model_dump
from ..http_clients import AsyncClient

T = TypeVar("T")


class AsyncGoTrueBaseAPI:
    def __init__(
        self,
        *,
        url: str,
        headers: Dict[str, str],
        http_client: Optional[AsyncClient],
        verify: bool = True,
        proxy: Optional[str] = None,
    ):
        self._url = url
        self._headers = headers
        self._http_client = http_client or AsyncClient(
            verify=bool(verify),
            proxy=proxy,
            follow_redirects=True,
            http2=True,
        )

    async def __aenter__(self) -> Self:
        return self

    async def __aexit__(self, exc_t, exc_v, exc_tb) -> None:
        await self.close()

    async def close(self) -> None:
        await self._http_client.aclose()

    @overload
    async def _request(
        self,
        method: Literal["GET", "OPTIONS", "HEAD", "POST", "PUT", "PATCH", "DELETE"],
        path: str,
        *,
        jwt: Optional[str] = None,
        redirect_to: Optional[str] = None,
        headers: Optional[Dict[str, str]] = None,
        query: Optional[Dict[str, str]] = None,
        body: Optional[Any] = None,
        no_resolve_json: Literal[False] = False,
        xform: Callable[[Any], T],
    ) -> T: ...  # pragma: no cover

    @overload
    async def _request(
        self,
        method: Literal["GET", "OPTIONS", "HEAD", "POST", "PUT", "PATCH", "DELETE"],
        path: str,
        *,
        jwt: Optional[str] = None,
        redirect_to: Optional[str] = None,
        headers: Optional[Dict[str, str]] = None,
        query: Optional[Dict[str, str]] = None,
        body: Optional[Any] = None,
        no_resolve_json: Literal[True],
        xform: Callable[[Response], T],
    ) -> T: ...  # pragma: no cover

    @overload
    async def _request(
        self,
        method: Literal["GET", "OPTIONS", "HEAD", "POST", "PUT", "PATCH", "DELETE"],
        path: str,
        *,
        jwt: Optional[str] = None,
        redirect_to: Optional[str] = None,
        headers: Optional[Dict[str, str]] = None,
        query: Optional[Dict[str, str]] = None,
        body: Optional[Any] = None,
        no_resolve_json: bool = False,
    ) -> None: ...  # pragma: no cover

    async def _request(
        self,
        method: Literal["GET", "OPTIONS", "HEAD", "POST", "PUT", "PATCH", "DELETE"],
        path: str,
        *,
        jwt: Optional[str] = None,
        redirect_to: Optional[str] = None,
        headers: Optional[Dict[str, str]] = None,
        query: Optional[Dict[str, str]] = None,
        body: Optional[Any] = None,
        no_resolve_json: bool = False,
        xform: Optional[Callable[[Any], T]] = None,
    ) -> Optional[T]:
        url = f"{self._url}/{path}"
        headers = {**self._headers, **(headers or {})}
        if API_VERSION_HEADER_NAME not in headers:
            headers[API_VERSION_HEADER_NAME] = API_VERSIONS["2024-01-01"].get("name")
        if "Content-Type" not in headers:
            headers["Content-Type"] = "application/json;charset=UTF-8"
        if jwt:
            headers["Authorization"] = f"Bearer {jwt}"
        query = query or {}
        if redirect_to:
            query["redirect_to"] = redirect_to
        try:
            response = await self._http_client.request(
                method,
                url,
                headers=headers,
                params=query,
                json=model_dump(body) if isinstance(body, BaseModel) else body,
            )
            response.raise_for_status()
            result = response if no_resolve_json else response.json()
            if xform:
                return xform(result)
        except Exception as e:
            raise handle_exception(e)<|MERGE_RESOLUTION|>--- conflicted
+++ resolved
@@ -1,10 +1,6 @@
 from __future__ import annotations
 
-<<<<<<< HEAD
 from typing import Any, Callable, Dict, Optional, TypeVar, overload
-=======
-from typing import Any, Callable, Dict, Optional, TypeVar, Union, overload
->>>>>>> 6d28d8c2
 
 from httpx import Response
 from pydantic import BaseModel
