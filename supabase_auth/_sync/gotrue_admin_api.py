from __future__ import annotations

from functools import partial
<<<<<<< HEAD
from typing import Dict, List, Optional
=======
from typing import Dict, List, Optional, Union
>>>>>>> 6d28d8c2

from ..helpers import model_validate, parse_link_response, parse_user_response
from ..http_clients import SyncClient
from ..types import (
    AdminUserAttributes,
    AuthMFAAdminDeleteFactorParams,
    AuthMFAAdminDeleteFactorResponse,
    AuthMFAAdminListFactorsParams,
    AuthMFAAdminListFactorsResponse,
    GenerateLinkParams,
    GenerateLinkResponse,
    InviteUserByEmailOptions,
    SignOutScope,
    User,
    UserResponse,
)
from .gotrue_admin_mfa_api import SyncGoTrueAdminMFAAPI
from .gotrue_base_api import SyncGoTrueBaseAPI


class SyncGoTrueAdminAPI(SyncGoTrueBaseAPI):
    def __init__(
        self,
        *,
        url: str = "",
        headers: Dict[str, str] = {},
        http_client: Optional[SyncClient] = None,
        verify: bool = True,
        proxy: Optional[str] = None,
    ) -> None:
        SyncGoTrueBaseAPI.__init__(
            self,
            url=url,
            headers=headers,
            http_client=http_client,
            verify=verify,
            proxy=proxy,
        )
        self.mfa = SyncGoTrueAdminMFAAPI()
        self.mfa.list_factors = self._list_factors
        self.mfa.delete_factor = self._delete_factor

    def sign_out(self, jwt: str, scope: SignOutScope = "global") -> None:
        """
        Removes a logged-in session.
        """
        return self._request(
            "POST",
            "logout",
            query={"scope": scope},
            jwt=jwt,
            no_resolve_json=True,
        )

    def invite_user_by_email(
        self,
        email: str,
        options: InviteUserByEmailOptions = {},
    ) -> UserResponse:
        """
        Sends an invite link to an email address.
        """
        return self._request(
            "POST",
            "invite",
            body={"email": email, "data": options.get("data")},
            redirect_to=options.get("redirect_to"),
            xform=parse_user_response,
        )

    def generate_link(self, params: GenerateLinkParams) -> GenerateLinkResponse:
        """
        Generates email links and OTPs to be sent via a custom email provider.
        """
        return self._request(
            "POST",
            "admin/generate_link",
            body={
                "type": params.get("type"),
                "email": params.get("email"),
                "password": params.get("password"),
                "new_email": params.get("new_email"),
                "data": params.get("options", {}).get("data"),
            },
            redirect_to=params.get("options", {}).get("redirect_to"),
            xform=parse_link_response,
        )

    # User Admin API

    def create_user(self, attributes: AdminUserAttributes) -> UserResponse:
        """
        Creates a new user.

        This function should only be called on a server.
        Never expose your `service_role` key in the browser.
        """
        return self._request(
            "POST",
            "admin/users",
            body=attributes,
            xform=parse_user_response,
        )

    def list_users(self, page: int = None, per_page: int = None) -> List[User]:
        """
        Get a list of users.

        This function should only be called on a server.
        Never expose your `service_role` key in the browser.
        """
        return self._request(
            "GET",
            "admin/users",
            query={"page": page, "per_page": per_page},
            xform=lambda data: (
                [model_validate(User, user) for user in data["users"]]
                if "users" in data
                else []
            ),
        )

    def get_user_by_id(self, uid: str) -> UserResponse:
        """
        Get user by id.

        This function should only be called on a server.
        Never expose your `service_role` key in the browser.
        """
        return self._request(
            "GET",
            f"admin/users/{uid}",
            xform=parse_user_response,
        )

    def update_user_by_id(
        self,
        uid: str,
        attributes: AdminUserAttributes,
    ) -> UserResponse:
        """
        Updates the user data.

        This function should only be called on a server.
        Never expose your `service_role` key in the browser.
        """
        return self._request(
            "PUT",
            f"admin/users/{uid}",
            body=attributes,
            xform=parse_user_response,
        )

    def delete_user(self, id: str, should_soft_delete: bool = False) -> None:
        """
        Delete a user. Requires a `service_role` key.

        This function should only be called on a server.
        Never expose your `service_role` key in the browser.
        """
        body = {"should_soft_delete": should_soft_delete}
        return self._request("DELETE", f"admin/users/{id}", body=body)

    def _list_factors(
        self,
        params: AuthMFAAdminListFactorsParams,
    ) -> AuthMFAAdminListFactorsResponse:
        return self._request(
            "GET",
            f"admin/users/{params.get('user_id')}/factors",
            xform=partial(model_validate, AuthMFAAdminListFactorsResponse),
        )

    def _delete_factor(
        self,
        params: AuthMFAAdminDeleteFactorParams,
    ) -> AuthMFAAdminDeleteFactorResponse:
        return self._request(
            "DELETE",
            f"admin/users/{params.get('user_id')}/factors/{params.get('factor_id')}",
            xform=partial(model_validate, AuthMFAAdminDeleteFactorResponse),
        )<|MERGE_RESOLUTION|>--- conflicted
+++ resolved
@@ -1,11 +1,7 @@
 from __future__ import annotations
 
 from functools import partial
-<<<<<<< HEAD
 from typing import Dict, List, Optional
-=======
-from typing import Dict, List, Optional, Union
->>>>>>> 6d28d8c2
 
 from ..helpers import model_validate, parse_link_response, parse_user_response
 from ..http_clients import SyncClient
