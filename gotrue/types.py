--- conflicted
+++ resolved
@@ -97,14 +97,9 @@
 class SSOResponse(BaseModel):
     url: str
 
-
-<<<<<<< HEAD
 class IdentitiesResponse(BaseModel):
     identities: List[UserIdentity]
 
-
-=======
->>>>>>> c250f93c
 class UserResponse(BaseModel):
     user: User
 
