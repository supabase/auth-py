--- conflicted
+++ resolved
@@ -1,13 +1,10 @@
 from __future__ import annotations
 
-<<<<<<< HEAD
 import base64
 import hashlib
 import secrets
 from base64 import b64decode
-=======
-from base64 import urlsafe_b64decode
->>>>>>> 160b671d
+from base64 import urlsafe_b64decode, b64decode
 from json import loads
 from typing import Any, Dict, Type, TypeVar, Union, cast
 
@@ -130,8 +127,7 @@
     # Addding padding otherwise the following error happens:
     # binascii.Error: Incorrect padding
     base64UrlWithPadding = base64Url + "=" * (-len(base64Url) % 4)
-<<<<<<< HEAD
-    return loads(b64decode(base64UrlWithPadding).decode("utf-8"))
+    return loads(urlsafe_b64decode(base64UrlWithPadding).decode("utf-8"))
 
 
 def generate_pkce_verifier(length=64):
@@ -152,6 +148,3 @@
     sha256_hash = hashlib.sha256(verifier_bytes).digest()
 
     return base64.urlsafe_b64encode(sha256_hash).rstrip(b"=").decode("utf-8")
-=======
-    return loads(urlsafe_b64decode(base64UrlWithPadding).decode("utf-8"))
->>>>>>> 160b671d
